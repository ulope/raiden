- hosts: localhost
  name: init
  connection: local
  gather_facts: yes
  roles:
    - scenario
    - common
  tags:
    - init

  tasks:
    - name: Create scenario name
      set_fact: scenario_name="scenario-{{ ansible_date_time.epoch }}-{{ number_of_nodes }}-{{ raiden_per_node }}"

    - include: roles/common/tasks/scenario_ami_id_from_name.yaml

    - name: Provision a set of instances
      local_action:
        module: ec2
        # this allows to refer to them later via 'hosts: key_raiden'
        key_name: raiden
        region: "{{ region }}"
        group: raiden
        instance_type: "{{ instance_type }}"
        image: "{{ scenario_ami_id }}"
        wait: true
        count: "{{ number_of_nodes }}"
        instance_tags:
          Name: Scenario
          Scenario: "{{ scenario_name }}"
          user: "{{ user_tag }}"
      register: ec2

    - name: Add all instance public IPs to host group
      add_host: hostname={{ item.public_ip }} groups=tag_Name_Scenario
      with_items: "{{ ec2.instances }}"

    - name: Collect all private IPs for use in configuration to 'node_ip'
      set_fact: node_ips="{{ ec2.instances | map(attribute='private_ip') | list }}"

    - name: Wait for SSH to come up
      wait_for: host={{ item.public_ip }} port=22 delay=60 timeout=320 state=started
      with_items: "{{ ec2.instances }}"

    - include: roles/scenario/tasks/read_scenario_params.yaml

    - name: create scenario global folder
      local_action:
        module: file
        path: "{{ scenario_folder }}"
        state: directory

    - name: store node_ips in scenario folder
      copy:
        content:
          node_ips: "{{ node_ips }}"
        dest: "{{ scenario_folder }}/node_ips.json"

    - name: create scenario folders
      local_action:
        module: file
        path: "{{ scenario_folder }}/{{ item }}/geth/keystore"
        state: directory
      with_items: "{{ node_ips }}"

- hosts: tag_Name_Scenario
  name: read DAG into fs-cache
  remote_user: "{{ remote_user }}"
  gather_facts: no
  roles:
    - scenario
    - common
  tags:
    - read_dag

  tasks:
    - name: cat DAG file (in background) to update fs-cache
      shell: "cat {{ user_home }}/.ethash/full-R23-0000000000000000 > /dev/null"
      async: 600
      poll: 0

- hosts: localhost
  name: build scenario description
  gather_facts: no
  roles:
    - scenario
    - common
  tags:
    - prepare_scenario

  tasks:
    - include: roles/scenario/tasks/read_scenario_params.yaml

<<<<<<< HEAD
    - name: create scenario.json 
=======
    - name: create scenario.json
>>>>>>> 2cfc0667
      shell:
        chdir: "../"
        cmd: "python config_builder.py build_scenario {{ raiden_per_node }} {{ node_ips | join(' ') }}"
      register: out

    - name: jsonify
      set_fact:
        scenario_description: "{{ out.stdout | from_json }}"

<<<<<<< HEAD
    - name: store scenario file toplevel 
=======
    - name: store scenario file toplevel
>>>>>>> 2cfc0667
      copy:
        content: "{{ scenario_description }}"
        dest: "{{ scenario_folder }}/scenario.json"
        mode: a+r


<<<<<<< HEAD
- hosts: localhost 
  name: prepare geth 
=======
- hosts: localhost
  name: prepare geth
>>>>>>> 2cfc0667
  gather_facts: true
  roles:
    - scenario
    - common
  tags:
    - prepare_geth

  tasks:
    - include: roles/scenario/tasks/read_scenario_params.yaml

    - name: run 'geth_commands'
      shell:
        chdir: "../"
        cmd: "python config_builder.py geth_commands {{ geth_datadir }} {{ node_ips | join(' ') }}"
      register: out

    - name: jsonify
      set_fact:
        geth_commands: "{{ out.stdout | from_json }}"


    - name: store geth_commands
      copy:
        content:
          geth_commands: "{{ geth_commands }}"
        dest: "{{ scenario_folder }}/geth_commands.json"

    - name: put geth_command per node
      copy:
        content: "#!/usr/bin/env sh\n{{ geth_commands[item] }}"
        dest: "{{ scenario_folder }}/{{ item }}/geth/start.sh"
        mode: a+rx
      with_items: "{{ node_ips }}"

    - name: put static-nodes.json per node
      copy:
        content: "{{ geth_commands.static_nodes }}"
        dest: "{{ scenario_folder }}/{{ item }}/geth/static-nodes.json"
      with_items: "{{ node_ips }}"

    - name: create default account (for mining)
      shell:
        chdir: "../"
        cmd: python config_builder.py account_file
      register: out

    - name: jsonify
      set_fact:
        account_file: "{{ out.stdout | from_json }}"

    - name: store account file per node
      copy:
        content: "{{ account_file }}"
        dest: "{{ scenario_folder }}/{{ item }}/geth/keystore/default.json"
      with_items: "{{ node_ips }}"

    - name: create blockchain config (genesis & raiden flags)
      shell:
        chdir: "../"
        cmd: "python config_builder.py full_genesis {{ raiden_per_node }} {{ node_ips | join(' ') }} --scenario {{ scenario_folder }}/scenario.json"
      register: out

    - name: jsonify
      set_fact:
        blockchain_config: "{{ out.stdout | from_json }}"

    - name: store genesis
      copy:
        content: "{{ blockchain_config }}"
        dest: "{{ scenario_folder }}/{{ item }}/geth/genesis.json"
      with_items: "{{ node_ips }}"

    - name: store contract_flags
      copy:
        content: "{{ blockchain_config.config.raidenFlags }}"
        dest: "{{ scenario_folder }}/{{ item }}/raiden_flags.txt"
      with_items: "{{ node_ips }}"

- hosts: localhost
  name: prepare raiden
  gather_facts: no
  roles:
    - scenario
    - common
  tags:
    - prepare_raiden

  tasks:
    - include: roles/scenario/tasks/read_scenario_params.yaml

    - name: create raiden node_list
      shell:
        chdir: "../"
        cmd: "python config_builder.py accounts {{ raiden_per_node }} {{ node_ips | join(' ') }}"
      register: out

    - name: jsonify
      set_fact:
        raiden_accounts: "{{ out.stdout | from_json }}"

    - name: create raiden instance folders
      file:
        path: "{{ scenario_folder }}/{{ item.key.split(':').0 }}/{{ item.key.split(':').1 }}"
        state: directory
      with_dict: "{{ raiden_accounts }}"

    - name: store private key per raiden node
      copy:
        content: "{{ item.value.privatekey }}"
        dest: "{{ scenario_folder }}/{{ item.key.split(':').0 }}/{{ item.key.split(':').1 }}/privatekey.txt"
      with_dict: "{{ raiden_accounts }}"

    - name: store address per raiden node
      copy:
        content: "{{ item.value.address }}"
        dest: "{{ scenario_folder }}/{{ item.key.split(':').0 }}/{{ item.key.split(':').1 }}/address.txt"
      with_dict: "{{ raiden_accounts }}"

    - name: distribute scenario.json
      copy:
        src: "{{ scenario_folder }}/scenario.json"
        dest: "{{ scenario_folder }}/{{ item.key.split(':').0 }}/{{ item.key.split(':').1 }}/scenario.json"
      with_dict: "{{ raiden_accounts }}"


- hosts: tag_Name_Scenario
<<<<<<< HEAD
  name: put configuration on hosts and init geth 
  remote_user: "{{ remote_user }}"
  gather_facts: true
  roles:
    - scenario
    - common
  tags:
    - init_host 

  tasks:
    - include: roles/scenario/tasks/read_scenario_params.yaml

    - action: ec2_facts

    - name: debug node ip from facts 
      debug:
        var: ansible_ec2_local_ipv4 

    - name: copy scenario folder for host
      synchronize:
        src: "{{ scenario_folder }}/{{ ansible_ec2_local_ipv4 }}/"
        dest: "{{ user_home }}"

- hosts: tag_Name_Scenario
  name: terminate
=======
  name: put configuration on hosts and init geth
>>>>>>> 2cfc0667
  remote_user: "{{ remote_user }}"
  gather_facts: true
  roles:
    - scenario
    - common
  tags:
    - init_host

  tasks:
<<<<<<< HEAD
=======
    - include: roles/scenario/tasks/read_scenario_params.yaml

    - action: ec2_facts

    - name: debug node ip from facts
      debug:
        var: ansible_ec2_local_ipv4

    - name: copy scenario folder for host
      synchronize:
        src: "{{ scenario_folder }}/{{ ansible_ec2_local_ipv4 }}/"
        dest: "{{ user_home }}"

- hosts: tag_Name_Scenario
  name: terminate
  remote_user: "{{ remote_user }}"
  gather_facts: true
  roles:
    - scenario
    - common
  tags:
    - terminate

  tasks:
>>>>>>> 2cfc0667
    - include: roles/scenario/tasks/terminate.yaml<|MERGE_RESOLUTION|>--- conflicted
+++ resolved
@@ -91,11 +91,7 @@
   tasks:
     - include: roles/scenario/tasks/read_scenario_params.yaml
 
-<<<<<<< HEAD
-    - name: create scenario.json 
-=======
     - name: create scenario.json
->>>>>>> 2cfc0667
       shell:
         chdir: "../"
         cmd: "python config_builder.py build_scenario {{ raiden_per_node }} {{ node_ips | join(' ') }}"
@@ -105,24 +101,15 @@
       set_fact:
         scenario_description: "{{ out.stdout | from_json }}"
 
-<<<<<<< HEAD
-    - name: store scenario file toplevel 
-=======
     - name: store scenario file toplevel
->>>>>>> 2cfc0667
       copy:
         content: "{{ scenario_description }}"
         dest: "{{ scenario_folder }}/scenario.json"
         mode: a+r
 
 
-<<<<<<< HEAD
-- hosts: localhost 
-  name: prepare geth 
-=======
 - hosts: localhost
   name: prepare geth
->>>>>>> 2cfc0667
   gather_facts: true
   roles:
     - scenario
@@ -249,24 +236,23 @@
 
 
 - hosts: tag_Name_Scenario
-<<<<<<< HEAD
-  name: put configuration on hosts and init geth 
+  name: put configuration on hosts and init geth
   remote_user: "{{ remote_user }}"
   gather_facts: true
   roles:
     - scenario
     - common
   tags:
-    - init_host 
+    - init_host
 
   tasks:
     - include: roles/scenario/tasks/read_scenario_params.yaml
 
     - action: ec2_facts
 
-    - name: debug node ip from facts 
+    - name: debug node ip from facts
       debug:
-        var: ansible_ec2_local_ipv4 
+        var: ansible_ec2_local_ipv4
 
     - name: copy scenario folder for host
       synchronize:
@@ -275,43 +261,13 @@
 
 - hosts: tag_Name_Scenario
   name: terminate
-=======
-  name: put configuration on hosts and init geth
->>>>>>> 2cfc0667
   remote_user: "{{ remote_user }}"
   gather_facts: true
   roles:
     - scenario
     - common
   tags:
-    - init_host
-
-  tasks:
-<<<<<<< HEAD
-=======
-    - include: roles/scenario/tasks/read_scenario_params.yaml
-
-    - action: ec2_facts
-
-    - name: debug node ip from facts
-      debug:
-        var: ansible_ec2_local_ipv4
-
-    - name: copy scenario folder for host
-      synchronize:
-        src: "{{ scenario_folder }}/{{ ansible_ec2_local_ipv4 }}/"
-        dest: "{{ user_home }}"
-
-- hosts: tag_Name_Scenario
-  name: terminate
-  remote_user: "{{ remote_user }}"
-  gather_facts: true
-  roles:
-    - scenario
-    - common
-  tags:
     - terminate
 
   tasks:
->>>>>>> 2cfc0667
     - include: roles/scenario/tasks/terminate.yaml