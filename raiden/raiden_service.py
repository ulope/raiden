# -*- coding: utf8 -*-
from ethereum import slogging
from ethereum.utils import decode_hex, encode_hex

import gevent.wsgi
import gevent.queue

import gevent.wsgi
import gevent.queue

from tinyrpc.dispatch import public
from tinyrpc.server import RPCServer
from tinyrpc.dispatch import RPCDispatcher
from tinyrpc.protocols.jsonrpc import JSONRPCProtocol
from tinyrpc.transports.wsgi import WsgiServerTransport
from tinyrpc.server.gevent import RPCServerGreenlets

from raiden.assetmanager import AssetManager
from raiden.channelgraph import ChannelGraph
from raiden.channel import Channel, ChannelEndState
from raiden import messages
from raiden.raiden_protocol import RaidenProtocol
from raiden.utils import privtoaddr, isaddress, pex


log = slogging.get_logger(__name__)  # pylint: disable=invalid-name


def decode_hex_failsafe(address):
    try:
        address = decode_hex(address)
    except TypeError as e:
        log.debug('Hex decoding error', error=e)
        pass

    return address


def encode_hex_failsafe(address):
    try:
        address = encode_hex(address)
    except TypeError as e:
        log.debug('Hex encoding error', error=e)
        pass

    return address


class RaidenError(Exception):
    pass


class NoPathError(RaidenError):
    pass


class InvalidAddress(RaidenError):
    pass


class InvalidAmount(RaidenError):
    pass


class APIRPCServer(object):
    """ The JSON RPC 2.0 Server connecting to the API"""

    dispatcher = RPCDispatcher()
    transport = WsgiServerTransport(queue_class=gevent.queue.Queue)

    def __init__(self, app, host, port):
        self.api = app.raiden.api
        self.wsgi_server = gevent.wsgi.WSGIServer((host, port), self.transport.handle)

        # call e.g. 'raiden.api.transfer' via JSON RPC
        self.dispatcher.register_instance(self.api, 'raiden.api.')
        self.rpc_server = RPCServerGreenlets(
            self.transport,
            JSONRPCProtocol(),
            self.dispatcher
            )

    def start(self):
        gevent.spawn(self.wsgi_server.serve_forever)
        self.rpc_server.serve_forever()


class RaidenAPI(object):
    """ The external interface to the service. """

    def __init__(self, raiden):
        self.raiden = raiden

    @property
    def assets(self):
        return self.raiden.assetmanagers.keys()

    @public
    def get_assets(self):
        assets = [asset.encode('hex') for asset in self.assets]
        return assets

    @public
    def get_partner_addresses(self, asset_address=None):
        """ Retrieve the addresses of all direct payment channel partners.
        Can be filtered by passing a specific asset address.
        Returns a flat list of partners"""

        from itertools import chain as itertools_chain

        if asset_address:
            assetmanager = self.raiden.assetmanagers[asset_address.decode('hex')]
<<<<<<< HEAD
            partner_encoded = [encode_hex(address) for address in assetmanager.channels.keys()]
=======
            partner_encoded = [address.encode('hex')for address in assetmanager.channels.keys()]
>>>>>>> 0d99d01a
        else:
            assetmanagers = self.raiden.assetmanagers.values()
            nested = [assetmanager.channels.keys() for assetmanager in assetmanagers]
            # remove duplicates
            partner_decoded = list(set(itertools_chain.from_iterable(nested)))
<<<<<<< HEAD
            partner_encoded = [encode_hex(address) for address in partner_decoded]
=======
            partner_encoded = [address.encode('hex') for address in partner_decoded]
>>>>>>> 0d99d01a
        return partner_encoded

    @public
    def transfer(self, asset_address, amount, target, callback=None):
        if not isinstance(amount, (int, long)):
            raise InvalidAmount('Amount not a number')

        if amount <= 0:
            raise InvalidAmount('Amount negative')

        asset_address = decode_hex_failsafe(asset_address)
        target = decode_hex_failsafe(target)

        if not isaddress(asset_address) or asset_address not in self.assets:
            raise InvalidAddress('asset address is not valid.')

        if not isaddress(target):
            raise InvalidAddress('target address is not valid.')

        if not self.raiden.has_path(asset_address, target):
            raise NoPathError('No path to address found')

        transfer_manager = self.raiden.assetmanagers[asset_address].transfermanager
        transfer_manager.transfer(amount, target, callback=callback)

    @public
    def close_channel(self, asset_address, partner_address, callback=None):
        raise NotImplementedError

    @public
    def open_channel(self, asset_address, partner_address, reveal_timeout, callback=None):
        raise NotImplementedError

    @public
    def request_transfer(self, asset_address, amount, target):
        if not isaddress(asset_address) or asset_address not in self.assets:
            raise InvalidAddress('asset address is not valid.')

        if not isaddress(target):
            raise InvalidAddress('target address is not valid.')

        transfer_manager = self.raiden.assetmanagers[asset_address].transfermanager
        transfer_manager.request_transfer(amount, target)

    @public
    def exchange(self, asset_a, asset_b, amount_a=None, amount_b=None, callback=None):  # pylint: disable=too-many-arguments
        raise NotImplementedError


class RaidenService(object):
    """ Runs a service on a node """

    def __init__(self, chain, privkey, transport, discovery, config):  # pylint: disable=too-many-arguments
        self.chain = chain
        self.config = config
        self.privkey = privkey
        self.address = privtoaddr(privkey)
        self.protocol = RaidenProtocol(transport, discovery, self)
        transport.protocol = self.protocol
        self.assetmanagers = dict()
        self.api = RaidenAPI(self)

    def __repr__(self):
        return '<{} {}>'.format(self.__class__.__name__, pex(self.address))

    def setup_asset(self, asset_address, reveal_timeout):
        """ Initialize a `AssetManager`, and for each open channel that this
        node has create a corresponding `Channel`.

        Args:
            asset_address (address): A list of asset addresses that need to
                be considered.
            reveal_timeout (int): Minimum number of blocks required for the
                settling of a netting contract.
        """
        netting_address = self.chain.nettingaddresses_by_asset_participant(
            asset_address,
            self.address,
        )

        asset_manager = self.get_or_create_asset_manager(asset_address)

        for nettingcontract_address in netting_address:
            self.setup_channel(
                asset_manager,
                asset_address,
                nettingcontract_address,
                reveal_timeout,
            )

    def get_or_create_asset_manager(self, asset_address):
        """ Return the AssetManager for the given `asset_address`. """
        if asset_address not in self.assetmanagers:
            edges = self.chain.addresses_by_asset(asset_address)
            channel_graph = ChannelGraph(edges)

            asset_manager = AssetManager(self, asset_address, channel_graph)
            self.assetmanagers[asset_address] = asset_manager

        return self.assetmanagers[asset_address]

    def setup_channel(self, asset_manager, asset_address, nettingcontract_address, reveal_timeout):
        """ Initialize the Channel for the given netting contract. """

        channel_details = self.chain.netting_contract_detail(
            asset_address,
            nettingcontract_address,
            self.address,
        )

        our_state = ChannelEndState(
            self.address,
            channel_details['our_balance'],
        )

        partner_state = ChannelEndState(
            channel_details['partner_address'],
            channel_details['partner_balance'],
        )

        channel = Channel(
            self.chain,
            asset_address,
            nettingcontract_address,
            our_state,
            partner_state,
            reveal_timeout,
        )

        asset_manager.add_channel(channel_details['partner_address'], channel)

    def has_path(self, asset, target):
        if asset not in self.assetmanagers:
            return False

        graph = self.assetmanagers[asset].channelgraph
        return graph.has_path(self.address, target)

    def sign(self, msg):
        assert isinstance(msg, messages.SignedMessage)
        return msg.sign(self.privkey)

    def on_message(self, msg, msghash):
        log.debug('ON MESSAGE {} {}'.format(pex(self.address), msg))
        method = 'on_%s' % msg.__class__.__name__.lower()
        # update activity monitor (which also does pings to all addresses in channels)
        getattr(self, method)(msg)
        self.protocol.send_ack(msg.sender, messages.Ack(self.address, msghash))

    def on_message_failsafe(self, msg, msghash):
        method = 'on_%s' % msg.__class__.__name__.lower()
        # update activity monitor (which also does pings to all addresses in channels)
        try:
            getattr(self, method)(msg)
        except messages.BaseError as error:
            self.protocol.send_ack(msg.sender, error)
        else:
            self.protocol.send_ack(msg.sender, messages.Ack(self.address, msghash))

    def send(self, recipient, msg):
        # assert msg.sender
        assert isaddress(recipient)
        self.protocol.send(recipient, msg)

    def on_baseerror(self, msg):
        pass

    def on_ping(self, msg):
        pass  # ack already sent, activity monitor should have been notified in on_message

    def on_transfer(self, msg):
        asset_manager = self.assetmanagers[msg.asset]
        asset_manager.transfermanager.on_transfer(msg)

    on_lockedtransfer = on_directtransfer = on_transfer

    def on_mediatedtransfer(self, msg):
        asset_manager = self.assetmanagers[msg.asset]
        asset_manager.transfermanager.on_mediatedtransfer(msg)

    # events, that need to find a TransferTask

    def on_event_for_transfertask(self, msg):
        if isinstance(msg, messages.LockedTransfer):
            hashlock = msg.lock.hashlock
        else:
            # TransferTimeout, Secret, SecretRequest, ConfirmTransfer
            hashlock = msg.hashlock

        for asset_manager in self.assetmanagers.values():
            if hashlock in asset_manager.transfermanager.transfertasks:
                asset_manager.transfermanager.transfertasks[hashlock].on_event(msg)
                return True

    on_secretrequest = on_transfertimeout = on_canceltransfer = on_event_for_transfertask

    def on_secret(self, msg):
        self.on_event_for_transfertask(msg)
        for asset_manager in self.assetmanagers.values():
            asset_manager.on_secret(msg)

    def on_transferrequest(self, msg):
        asset_manager = self.assetmanagers[msg.asset]
        asset_manager.transfermanager.on_tranferrequest(msg)

    # other

    def on_rejected(self, msg):
        pass

    def on_hashlockrequest(self, msg):
        pass

    def on_exchangerequest(self, msg):
        pass<|MERGE_RESOLUTION|>--- conflicted
+++ resolved
@@ -110,21 +110,13 @@
 
         if asset_address:
             assetmanager = self.raiden.assetmanagers[asset_address.decode('hex')]
-<<<<<<< HEAD
             partner_encoded = [encode_hex(address) for address in assetmanager.channels.keys()]
-=======
-            partner_encoded = [address.encode('hex')for address in assetmanager.channels.keys()]
->>>>>>> 0d99d01a
         else:
             assetmanagers = self.raiden.assetmanagers.values()
             nested = [assetmanager.channels.keys() for assetmanager in assetmanagers]
             # remove duplicates
             partner_decoded = list(set(itertools_chain.from_iterable(nested)))
-<<<<<<< HEAD
             partner_encoded = [encode_hex(address) for address in partner_decoded]
-=======
-            partner_encoded = [address.encode('hex') for address in partner_decoded]
->>>>>>> 0d99d01a
         return partner_encoded
 
     @public
