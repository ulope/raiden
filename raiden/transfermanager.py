# -*- coding: utf8 -*-
from gevent.event import AsyncResult
from ethereum import slogging

from raiden.tasks import StartMediatedTransferTask, MediateTransferTask, EndMediatedTransferTask
from raiden.utils import pex

log = slogging.get_logger(__name__)  # pylint: disable=invalid-name


class TransferManager(object):
    """ Manages all transfers done through this node. """

    def __init__(self, assetmanager):
        self.assetmanager = assetmanager

        self.transfertasks = dict()
        self.on_task_completed_callbacks = []

    def register_task_for_hashlock(self, task, hashlock):
        self.transfertasks[hashlock] = task

    def on_hashlock_result(self, hashlock, success):
        task = self.transfertasks[hashlock]
        del self.transfertasks[hashlock]

        for callback in self.on_task_completed_callbacks:
            result = callback(task, success)

            if result is True:
                self.on_task_completed_callbacks.remove(callback)

    def transfer_async(self, amount, target, callback=None):
        """ Transfer `amount` between this node and `target`.

        This method will start a asyncronous transfer, the transfer might fail
        or succeed depending on a couple of factors:
            - Existence of a path that can be used, through the usage of direct
            or intermediary channels.
            - Network speed, making the transfer suficiently fast so it doesn't
            timeout.
        """

        if target in self.assetmanager.partneraddress_channel:
            channel = self.assetmanager.partneraddress_channel[target]
            direct_transfer = channel.create_directtransfer(amount)
            self.assetmanager.raiden.sign(direct_transfer)
            channel.register_transfer(direct_transfer, callback=callback)

            return self.assetmanager.raiden.protocol.send_async(
                target,
                direct_transfer,
            )

            #FIXME: hack to fix API expectations of RaidenAPI.transfer
            class nooptask(object):
                def __init__(self):
                    import warnings
                    warnings.warn("transfermanager.transfer needs a fix!")

                def join(self):
                    pass
            return nooptask()

        else:
            result = AsyncResult()
            task = StartMediatedTransferTask(
                self,
                amount,
                target,
                result,
            )
            task.start()

            if callback:
                self.on_task_completed_callbacks.append(callback)

<<<<<<< HEAD
            task.start()
            task.join()
            return task
=======
            return result
>>>>>>> 2cfc0667

    def on_mediatedtransfer_message(self, transfer):
        if transfer.sender not in self.assetmanager.partneraddress_channel:
            raise RuntimeError('Received message for inexisting channel.')

        transfer_details = 'node:{} {} > {} hashlock:{} [{}]'.format(
            pex(self.assetmanager.raiden.address),
            pex(transfer.sender),
            pex(self.assetmanager.raiden.address),
            pex(transfer.lock.hashlock),
            repr(transfer),
        )
        log.debug('MEDIATED TRANSFER RECEIVED {}'.format(transfer_details))

        channel = self.assetmanager.get_channel_by_partner_address(transfer.sender)
        channel.register_transfer(transfer)  # raises if the transfer is invalid

        if transfer.target == self.assetmanager.raiden.address:
            secret_request_task = EndMediatedTransferTask(
                self,
                transfer,
            )
            secret_request_task.start()

        else:
            transfer_task = MediateTransferTask(
                self,
                transfer,
                0,  # TODO: calculate the fee
            )
            transfer_task.start()

    def on_directtransfer_message(self, transfer):
        if transfer.sender not in self.assetmanager.partneraddress_channel:
            raise RuntimeError('Received message for inexisting channel.')

        channel = self.assetmanager.partneraddress_channel[transfer.sender]
        channel.register_transfer(transfer)

    def on_exchangerequest_message(self, message):
        # if matches any own order
        # if signed for me and fee:
            # broadcast
        pass<|MERGE_RESOLUTION|>--- conflicted
+++ resolved
@@ -75,13 +75,7 @@
             if callback:
                 self.on_task_completed_callbacks.append(callback)
 
-<<<<<<< HEAD
-            task.start()
-            task.join()
-            return task
-=======
             return result
->>>>>>> 2cfc0667
 
     def on_mediatedtransfer_message(self, transfer):
         if transfer.sender not in self.assetmanager.partneraddress_channel:
