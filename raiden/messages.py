--- conflicted
+++ resolved
@@ -295,13 +295,8 @@
             to give a total order for the messages. This nonce is per
             participant, not shared.
         asset: The address of the asset being exchanged in the channel.
-<<<<<<< HEAD
-        transferred_amount: The total amount of asset that was transfered to
+        transferred_amount: The total amount of asset that was transferred to
             the channel partner. This value is monotonically increasing and can
-=======
-        transfered_amount: The total amount of asset that was transferred to
-            the channel partner. This value is monotonicly increasing and can
->>>>>>> fd0e65d9
             be larger than a channels deposit, since the channels are
             bidirecional.
         recipient: The address of the raiden node participating in the channel.
@@ -586,12 +581,7 @@
 
 
 class RefundTransfer(LockedTransfer):
-<<<<<<< HEAD
-    """
-    Indicates that no route is available and transfers the amount back to
-=======
     """ Indicates that no route is available and transfer the amount back to
->>>>>>> fd0e65d9
     the previous node, allowing it to try another path to complete the
     transfer.
     """
